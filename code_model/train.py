--- conflicted
+++ resolved
@@ -75,12 +75,8 @@
         checkpoint_callback = ModelCheckpoint(
                 monitor='g_loss',
                 dirpath=f'{root_path}/{chkpt_path}',
-<<<<<<< HEAD
                 filename='epoch_{epoch:02d}',
-=======
-                filename='{epoch:04d}',
->>>>>>> 22a8bf52
-                every_n_epochs=10,
+                every_n_epochs=20,
                 save_top_k=-1,
                 save_last=True,
                 enable_version_counter=False
